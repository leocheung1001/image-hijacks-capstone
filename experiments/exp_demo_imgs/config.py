--- conflicted
+++ resolved
@@ -3,12 +3,7 @@
 from image_hijacks.config import Config, Transform
 import image_hijacks.config as cfg
 from image_hijacks.data import AlpacaDataModule, AlpacaLlavaDataModule, LlavaDataModule
-<<<<<<< HEAD
 from image_hijacks.models.llava import LlavaLlama1_13b, LlavaLlama2_13b
-from image_hijacks.models.blip2 import Blip2Opt2p7b, Blip2FlanT5Xl
-=======
-from image_hijacks.models.llava import LlavaLlama1_13b, LlavaLlama2_13b, test_7b
->>>>>>> dfb8604c
 from image_hijacks.utils import PROJECT_ROOT
 from image_hijacks.attacks.context import (
     ContextLabelAttack,
@@ -47,24 +42,10 @@
 def load_model_llama_1():
     return LlavaLlama1_13b.load_model(model_dtype=torch.half)
 
-@functools.lru_cache
-def test_7b():
-    return test_7b.load_model(model_dtype=torch.half)
-
-
-@functools.lru_cache
-def load_model_blip2_opt27():
-    return Blip2Opt2p7b.load_model(model_dtype=torch.half)
-
 
 MODELS = {
     "llava-llama2-13b": load_model_llama_2,
     "llava-llama1-13b": load_model_llama_1,
-<<<<<<< HEAD
-    "blip2-opt-2-7b": load_model_blip2_opt27
-=======
-    "test_7b": test_7b,
->>>>>>> dfb8604c
 }
 
 # Attacks
@@ -182,17 +163,6 @@
             lambda t=t: init_config(t, "llava-llama2-13b"),
         )
         for t in transforms
-    ] + [
-        (
-<<<<<<< HEAD
-            f"blip2_{t.key}" if t.key is not None else "",
-            lambda t=t: init_config(t, "blip2-opt-2-7b"),
-=======
-            f"test_{t.key}" if t.key is not None else "",
-            lambda t=t: init_config(t, "test_7b"),
->>>>>>> dfb8604c
-        )
-        for t in transforms
     ]
 
 
